--- conflicted
+++ resolved
@@ -5,14 +5,9 @@
 from telethon.tl.custom import InlineBuilder
 from telethon.tl.types import InputBotInlineResultPhoto, InputBotInlineResult
 
-<<<<<<< HEAD
+from fa_search_bot.sites.e621_handler import E621Handler
 from fa_search_bot.sites.fa_export_api import FAExportAPI
 from fa_search_bot.functionalities.functionalities import BotFunctionality, answer_with_error
-=======
-from fa_search_bot.sites.e621_handler import E621Handler
-from fa_search_bot.sites.fa_export_api import FAExportAPI, PageNotFound
-from fa_search_bot.functionalities.functionalities import BotFunctionality
->>>>>>> 7230244c
 from fa_search_bot.utils import gather_ignore_exceptions
 
 logger = logging.getLogger(__name__)
@@ -21,14 +16,8 @@
 class InlineSearchFunctionality(BotFunctionality):
     INLINE_MAX = 20
     USE_CASE_SEARCH = "inline_search"
-<<<<<<< HEAD
-=======
     USE_CASE_E621 = "inline_e621"
-    PREFIX_FAVS = ["favourites", "favs", "favorites", "f"]
-    PREFIX_GALLERY = ["gallery", "g"]
-    PREFIX_SCRAPS = ["scraps"]
     PREFIX_E621 = ["e621", "e6", "e"]
->>>>>>> 7230244c
 
     def __init__(self, api: FAExportAPI, e621: E621Handler):
         super().__init__(InlineQuery())
@@ -37,7 +26,7 @@
 
     @property
     def usage_labels(self) -> List[str]:
-        return [self.USE_CASE_SEARCH]
+        return [self.USE_CASE_SEARCH, self.USE_CASE_E621]
 
     async def call(self, event: InlineQuery.Event):
         query = event.query.query
@@ -65,109 +54,6 @@
         )
         raise StopPropagation
 
-<<<<<<< HEAD
-=======
-    async def _find_query_results(
-            self,
-            builder: InlineBuilder,
-            query: str,
-            offset: str
-    ) -> Tuple[
-        List[Coroutine[None, None, Union[InputBotInlineResultPhoto, InputBotInlineResult]]],
-        Optional[str]
-    ]:
-        query_clean = query.strip().lower()
-        if ":" not in query_clean:
-            self.usage_counter.labels(function=self.USE_CASE_SEARCH).inc()
-            return await self._search_query_results(builder, query, offset)
-        # Try splitting query
-        prefix, rest = query_clean.split(":", 1)
-        if prefix in self.PREFIX_FAVS:
-            self.usage_counter.labels(function=self.USE_CASE_FAVS).inc()
-            return await self._favs_query_results(builder, rest, offset)
-        if prefix in self.PREFIX_GALLERY:
-            self.usage_counter.labels(function=self.USE_CASE_GALLERY).inc()
-            return await self._gallery_query_results(builder, "gallery", rest, offset)
-        if prefix in self.PREFIX_SCRAPS:
-            self.usage_counter.labels(function=self.USE_CASE_GALLERY).inc()
-            return await self._gallery_query_results(builder, "scraps", rest, offset)
-        if prefix in self.PREFIX_E621:
-            self.usage_counter.labels(function=self.USE_CASE_E621).inc()
-            return await self._e621_query_results(builder, rest, offset)
-        self.usage_counter.labels(function=self.USE_CASE_SEARCH).inc()
-        return await self._search_query_results(builder, query, offset)
-
-    async def _favs_query_results(
-            self,
-            builder: InlineBuilder,
-            username: str,
-            offset: str
-    ) -> Tuple[
-        List[Coroutine[None, None, Union[InputBotInlineResultPhoto, InputBotInlineResult]]],
-        Optional[str]
-    ]:
-        # For fav listings, the offset can be the last ID
-        if offset == "":
-            offset = None
-        try:
-            submissions = (await self.api.get_user_favs(username, offset))[:self.INLINE_MAX]
-        except PageNotFound:
-            logger.warning("User not found for inline favourites query")
-            return self._user_not_found(builder, username), None
-        # If no results, send error
-        if len(submissions) == 0:
-            if offset is None:
-                return self._empty_user_favs(builder, username), None
-            return [], None
-        next_offset = str(submissions[-1].fav_id)
-        if next_offset == offset:
-            return [], None
-        results = [x.to_inline_query_result(builder) for x in submissions]
-        return results, next_offset
-
-    async def _gallery_query_results(
-            self,
-            builder: InlineBuilder,
-            folder: str,
-            username: str,
-            offset: str
-    ) -> Tuple[List[Coroutine[None, None, Union[InputBotInlineResult, InputBotInlineResultPhoto]]], Optional[str]]:
-        # Parse offset to page and skip
-        page, skip = self._parse_offset(offset)
-        # Try and get results
-        try:
-            results = await self._create_user_folder_results(builder, username, folder, page)
-        except PageNotFound:
-            logger.warning("User not found for inline gallery query")
-            return self._user_not_found(builder, username), ""
-        # If no results, send error
-        if len(results) == 0:
-            if page == 1:
-                return self._empty_user_folder(builder, username, folder), None
-            return [], None
-        # Handle paging of big result lists
-        return self._page_results(results, page, skip)
-
-    async def _e621_query_results(
-            self,
-            builder: InlineBuilder,
-            query: str,
-            offset: str
-    ) -> Tuple[List[Coroutine[None, None, Union[InputBotInlineResult, InputBotInlineResultPhoto]]], Optional[str]]:
-        # Parse offset to page and skip
-        page, skip = self._parse_offset(offset)
-        query_clean = query.strip().lower()
-        # Try and get results
-        results = await self._create_e621_search_results(builder, query_clean, page)
-        # If no results, send error
-        if len(results) == 0:
-            if page == 1:
-                return self._no_e621_results(builder, query), None
-            return [], None
-        # Handle paging of big result lists
-        return self._page_results(results, page, skip)
-
->>>>>>> 7230244c
     def _parse_offset(self, offset: str) -> Tuple[int, int]:
         if offset == "":
             page, skip = 1, None
@@ -217,8 +103,6 @@
             x.to_inline_query_result(builder)
             for x
             in await self.api.get_search_results(query_clean, page)
-<<<<<<< HEAD
-=======
         ]
 
     async def _create_e621_search_results(
@@ -231,76 +115,4 @@
             x.to_inline_query_result(builder)
             for x
             in await self.e621.get_search_results(query_clean, page)
-        ]
-
-    def _empty_user_folder(
-            self,
-            builder: InlineBuilder,
-            username: str,
-            folder: str
-    ) -> List[Coroutine[None, None, InputBotInlineResult]]:
-        msg = f"There are no submissions in {folder} for user \"{username}\"."
-        return [
-            builder.article(
-                title=f"Nothing in {folder}.",
-                description=msg,
-                text=msg,
-            )
-        ]
-
-    def _empty_user_favs(
-            self,
-            builder: InlineBuilder,
-            username: str
-    ) -> List[Coroutine[None, None, InputBotInlineResult]]:
-        msg = f"There are no favourites for user \"{username}\"."
-        return [
-            builder.article(
-                title=f"Nothing in favourites.",
-                description=msg,
-                text=msg,
-            )
-        ]
-
-    def _no_search_results_found(
-            self,
-            builder: InlineBuilder,
-            query: str
-    ) -> List[Coroutine[None, None, InputBotInlineResult]]:
-        msg = f"No results for search \"{query}\"."
-        return [
-            builder.article(
-                title="No results found.",
-                description=msg,
-                text=msg,
-            )
-        ]
-
-    def _user_not_found(
-            self,
-            builder: InlineBuilder,
-            username: str
-    ) -> List[Coroutine[None, None, InputBotInlineResult]]:
-        msg = f"FurAffinity user does not exist by the name: \"{username}\"."
-        return [
-            builder.article(
-                title="User does not exist.",
-                description=msg,
-                text=msg,
-            )
-        ]
-
-    def _no_e621_results(
-            self,
-            builder: InlineBuilder,
-            query: str
-    ) -> List[Coroutine[None, None, InputBotInlineResult]]:
-        msg = f"No e621 results were found for the query: \"{query}\"."
-        return [
-            builder.article(
-                title="No e621 results",
-                description=msg,
-                text=msg,
-            )
->>>>>>> 7230244c
         ]